--- conflicted
+++ resolved
@@ -94,11 +94,7 @@
     const unifiedSession = await this.unifiedStorage.createUnifiedWorkoutSession(
       userId,
       session.workoutType || "custom",
-<<<<<<< HEAD
-      exercises.map((ex: any) => ex.exerciseName || ex.name || "Unknown Exercise")
-=======
       exercises.map((ex: any) => ex.exerciseId || ex.id || "unknown")
->>>>>>> fa4ccbe4
     );
 
     // Map the UUID to a numeric ID for compatibility
@@ -124,11 +120,7 @@
       const completionSummary = await this.unifiedStorage.completeUnifiedWorkoutSession(
         userId,
         activeSession.id,
-<<<<<<< HEAD
-        4, // Default rating since not in WorkoutSession type
-=======
         4, // Default rating since rating property doesn't exist in the type
->>>>>>> fa4ccbe4
         updates.notes || undefined
       );
       
@@ -346,28 +338,18 @@
 
   // Missing methods required by IStorage interface
   async getChallengeParticipations(userId: number): Promise<(ChallengeParticipation & { challenge: Challenge })[]> {
-<<<<<<< HEAD
-=======
     // Stub implementation - would query challenge participations with user data
->>>>>>> fa4ccbe4
     return [];
   }
 
   async updateChallengeProgress(userId: number, challengeId: number, progress: number): Promise<ChallengeParticipation | undefined> {
-<<<<<<< HEAD
-=======
     // Stub implementation - would update participation record
->>>>>>> fa4ccbe4
     return undefined;
   }
 
   async likeSocialPost(postId: number): Promise<boolean> {
-<<<<<<< HEAD
-    return false;
-=======
     // Stub implementation - would insert into likes table
     return true;
->>>>>>> fa4ccbe4
   }
 }
 
